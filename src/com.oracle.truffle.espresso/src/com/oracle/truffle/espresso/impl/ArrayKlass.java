/*
 * Copyright (c) 2018, 2019, Oracle and/or its affiliates. All rights reserved.
 * DO NOT ALTER OR REMOVE COPYRIGHT NOTICES OR THIS FILE HEADER.
 *
 * This code is free software; you can redistribute it and/or modify it
 * under the terms of the GNU General Public License version 2 only, as
 * published by the Free Software Foundation.
 *
 * This code is distributed in the hope that it will be useful, but WITHOUT
 * ANY WARRANTY; without even the implied warranty of MERCHANTABILITY or
 * FITNESS FOR A PARTICULAR PURPOSE.  See the GNU General Public License
 * version 2 for more details (a copy is included in the LICENSE file that
 * accompanied this code).
 *
 * You should have received a copy of the GNU General Public License version
 * 2 along with this work; if not, write to the Free Software Foundation,
 * Inc., 51 Franklin St, Fifth Floor, Boston, MA 02110-1301 USA.
 *
 * Please contact Oracle, 500 Oracle Parkway, Redwood Shores, CA 94065 USA
 * or visit www.oracle.com if you need additional information or have any
 * questions.
 */

package com.oracle.truffle.espresso.impl;

import static com.oracle.truffle.espresso.classfile.Constants.ACC_ABSTRACT;
import static com.oracle.truffle.espresso.classfile.Constants.ACC_FINAL;
import static com.oracle.truffle.espresso.classfile.Constants.ACC_PRIVATE;
import static com.oracle.truffle.espresso.classfile.Constants.ACC_PROTECTED;
import static com.oracle.truffle.espresso.classfile.Constants.ACC_PUBLIC;

import com.oracle.truffle.espresso.classfile.ConstantPool;
import com.oracle.truffle.espresso.descriptors.Symbol;
import com.oracle.truffle.espresso.descriptors.Symbol.Name;
import com.oracle.truffle.espresso.descriptors.Symbol.Signature;
import com.oracle.truffle.espresso.descriptors.Types;
import com.oracle.truffle.espresso.meta.EspressoError;
import com.oracle.truffle.espresso.runtime.StaticObject;
import com.oracle.truffle.espresso.substitutions.Host;

public final class ArrayKlass extends Klass {

    private final Klass componentType;
    private final Klass elementalType;
    private final int dimension;

    ArrayKlass(Klass componentType) {
        super(componentType.getContext(),
                        null, // TODO(peterssen): Internal, , or / name?
                        componentType.getTypes().arrayOf(componentType.getType()),
                        componentType.getMeta().Object,
                        componentType.getMeta().ARRAY_SUPERINTERFACES);
        this.componentType = componentType;
        this.elementalType = componentType.getElementalType();
        this.dimension = Types.getArrayDimensions(getType());
    }

    @Override
    public StaticObject getStatics() {
        throw EspressoError.shouldNotReachHere("Arrays do not have static fields");
    }

    @Override
<<<<<<< HEAD
    public final int getFlags() {
        return (getElementalType().getModifiers() & (ACC_PUBLIC | ACC_PRIVATE | ACC_PROTECTED /*
                                                                                               * array
                                                                                               * of
                                                                                               * static
                                                                                               * inner
                                                                                               * class
                                                                                               */)) | ACC_FINAL | ACC_ABSTRACT;
    }

    @Override
    public final int getModifiers() {
        // ACC_SUPER is kept for backward compatibility, should be ignored.
        return getFlags();
=======
    public final int getModifiers() {
        // Arrays (of static inner class) may have protected access.
        return (getElementalType().getModifiers() & (ACC_PUBLIC | ACC_PRIVATE | ACC_PROTECTED)) | ACC_FINAL | ACC_ABSTRACT;
    }

    @Override
    public final int getClassModifiers() {
        // Arrays (of static inner class) may have protected access.
        return (getElementalType().getClassModifiers() & (ACC_PUBLIC | ACC_PRIVATE | ACC_PROTECTED)) | ACC_FINAL | ACC_ABSTRACT;
>>>>>>> 6a4e612f
    }

    @Override
    public boolean isInterface() {
        return false;
    }

    @Override
    public boolean isInstanceClass() {
        return false;
    }

    @Override
    public boolean isInitialized() {
        // Always initialized, independent of the elemental type initialization state.
        return true;
    }

    @Override
    public void initialize() {
        // Array class initialization does not trigger elemental type initialization.
    }

    @Override
    public Klass getHostClass() {
        return null;
    }

    @Override
    public Klass getElementalType() {
        return elementalType;
    }

    @Override
    public Klass getComponentType() {
        return componentType;
    }

    @Override
    public final Method vtableLookup(int vtableIndex) {
        return getSuperKlass().vtableLookup(vtableIndex);
    }

    @Override
    public boolean isLocal() {
        return false;
    }

    @Override
    public boolean isMember() {
        return false;
    }

    @Override
    public Klass getEnclosingType() {
        return null;
    }

    @Override
    public Method[] getDeclaredConstructors() {
        return Method.EMPTY_ARRAY;
    }

    @Override
    public Method[] getDeclaredMethods() {
        return Method.EMPTY_ARRAY;
    }

    @Override
    public Field[] getDeclaredFields() {
        return Field.EMPTY_ARRAY;
    }

    @Override
    public final Method lookupMethod(Symbol<Name> methodName, Symbol<Signature> signature, Klass accessingKlass) {
        methodLookupCount.inc();
        return getSuperKlass().lookupMethod(methodName, signature, accessingKlass);
    }

    @Override
    public final Field lookupFieldTable(int slot) {
        return getSuperKlass().lookupFieldTable(slot);
    }

    @Override
    public final Field lookupStaticFieldTable(int slot) {
        return getSuperKlass().lookupStaticFieldTable(slot);
    }

    @Override
    public final @Host(ClassLoader.class) StaticObject getDefiningClassLoader() {
        return elementalType.getDefiningClassLoader();
    }

    @Override
    public ConstantPool getConstantPool() {
        return getElementalType().getConstantPool();
    }

    public int getDimension() {
        return dimension;
    }

    boolean arrayTypeChecks(ArrayKlass other) {
        assert isArray();
        int thisDim = getDimension();
        int otherDim = other.getDimension();
        if (otherDim > thisDim) {
            Klass thisElemental = this.getElementalType();
            return thisElemental == getMeta().Object || thisElemental == getMeta().Serializable || thisElemental == getMeta().Cloneable;
        } else if (thisDim == otherDim) {
            Klass klass = getElementalType();
            Klass other1 = other.getElementalType();
            if (klass == other1) {
                return true;
            }
            if (klass.isPrimitive() || other1.isPrimitive()) {
                // Reference equality is enough within the same context.
                assert klass.getContext() == other1.getContext();
                return klass == other1;
            }
            if (klass.isInterface()) {
                return klass.checkInterfaceSubclassing(other1);
            }
            int depth = klass.getHierarchyDepth();
            return other1.getHierarchyDepth() >= depth && other1.getSuperTypes()[depth] == klass;
        } else {
            assert thisDim > otherDim;
            return false;
        }
    }
}<|MERGE_RESOLUTION|>--- conflicted
+++ resolved
@@ -61,22 +61,6 @@
     }
 
     @Override
-<<<<<<< HEAD
-    public final int getFlags() {
-        return (getElementalType().getModifiers() & (ACC_PUBLIC | ACC_PRIVATE | ACC_PROTECTED /*
-                                                                                               * array
-                                                                                               * of
-                                                                                               * static
-                                                                                               * inner
-                                                                                               * class
-                                                                                               */)) | ACC_FINAL | ACC_ABSTRACT;
-    }
-
-    @Override
-    public final int getModifiers() {
-        // ACC_SUPER is kept for backward compatibility, should be ignored.
-        return getFlags();
-=======
     public final int getModifiers() {
         // Arrays (of static inner class) may have protected access.
         return (getElementalType().getModifiers() & (ACC_PUBLIC | ACC_PRIVATE | ACC_PROTECTED)) | ACC_FINAL | ACC_ABSTRACT;
@@ -86,7 +70,6 @@
     public final int getClassModifiers() {
         // Arrays (of static inner class) may have protected access.
         return (getElementalType().getClassModifiers() & (ACC_PUBLIC | ACC_PRIVATE | ACC_PROTECTED)) | ACC_FINAL | ACC_ABSTRACT;
->>>>>>> 6a4e612f
     }
 
     @Override
