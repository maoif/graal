--- conflicted
+++ resolved
@@ -249,13 +249,10 @@
 import com.oracle.truffle.api.nodes.CustomNodeCount;
 import com.oracle.truffle.api.nodes.ExplodeLoop;
 import com.oracle.truffle.api.nodes.LoopNode;
-<<<<<<< HEAD
-=======
 import com.oracle.truffle.api.nodes.Node;
 import com.oracle.truffle.api.profiles.BranchProfile;
 import com.oracle.truffle.api.source.Source;
 import com.oracle.truffle.api.source.SourceSection;
->>>>>>> b373f364
 import com.oracle.truffle.espresso.bytecode.BytecodeLookupSwitch;
 import com.oracle.truffle.espresso.bytecode.BytecodeStream;
 import com.oracle.truffle.espresso.bytecode.BytecodeTableSwitch;
@@ -1111,28 +1108,6 @@
                 if (monitorSlot != null) {
                     getMonitorStack(frame).abort();
                 }
-<<<<<<< HEAD
-            } catch (VirtualMachineError e) {
-                // TODO(peterssen): Host should not throw invalid VME (not in the boot classpath).
-                Meta meta = getMeta();
-                StaticObject ex = meta.initEx(e.getClass());
-                CompilerAsserts.partialEvaluationConstant(curBCI);
-                ExceptionHandler[] handlers = getMethod().getExceptionHandlers();
-                ExceptionHandler handler = null;
-                for (ExceptionHandler toCheck : handlers) {
-                    if (curBCI >= toCheck.getStartBCI() && curBCI < toCheck.getEndBCI()) {
-                        Klass catchType = null;
-                        if (!toCheck.isCatchAll()) {
-                            // exception handlers are similar to instanceof bytecodes, so we pass
-                            // instanceof
-                            catchType = resolveType(Bytecodes.INSTANCEOF, (char) toCheck.catchTypeCPI());
-                        }
-                        if (catchType == null || InterpreterToVM.instanceOf(ex, catchType)) {
-                            // the first found exception handler is our exception handler
-                            handler = toCheck;
-                            break;
-                        }
-=======
                 throw e;
             }
             top += Bytecodes.stackEffectOf(curOpcode);
@@ -1205,7 +1180,6 @@
                         System.arraycopy(monitors, i + 1, monitors, i, top - 1 - i);
                         monitors[--top] = null;
                         return;
->>>>>>> b373f364
                     }
                 }
                 // monitor not found. Not against the specs.
