--- conflicted
+++ resolved
@@ -74,7 +74,6 @@
     }
 
     @Override
-<<<<<<< HEAD
     public SuitesProvider getSuites() {
         return original.getSuites();
     }
@@ -98,22 +97,6 @@
     protected AbstractAssembler createAssembler(FrameMap frameMap) {
         return null;
     }
-=======
-    protected void emitCodePrefix(ResolvedJavaMethod installedCodeOwner, TargetMethodAssembler tasm, AMD64MacroAssembler asm, RegisterConfig regConfig, HotSpotVMConfig config, Label verifiedStub) {
-        super.emitCodePrefix(installedCodeOwner, tasm, asm, regConfig, config, verifiedStub);
-        if (getInstrumentedMethod().equals(installedCodeOwner)) {
-            HotSpotProviders providers = getRuntime().getHostProviders();
-            Register thisRegister = providers.getCodeCache().getRegisterConfig().getCallingConventionRegisters(Type.JavaCall, Kind.Object)[0];
-            Register spillRegister = AMD64.r10; // TODO(mg): fix me
-            AMD64Address nMethodAddress = new AMD64Address(thisRegister, OptimizedCallTargetFieldInfo.getCompiledMethodFieldOffset());
-            if (config.useCompressedOops) {
-                asm.movl(spillRegister, nMethodAddress);
-                AMD64HotSpotMove.decodePointer(asm, spillRegister, providers.getRegisters().getHeapBaseRegister(), config.narrowOopBase, config.narrowOopShift, config.logMinObjAlignment());
-            } else {
-                asm.movq(spillRegister, nMethodAddress);
-            }
-            Label doProlog = new Label();
->>>>>>> 43a5ca7c
 
     @Override
     public TargetMethodAssembler newAssembler(LIRGenerator lirGen, CompilationResult compilationResult) {
@@ -155,7 +138,7 @@
         AMD64Address nMethodAddress = new AMD64Address(thisRegister, OptimizedCallTargetFieldInfo.getCompiledMethodFieldOffset());
         if (config.useCompressedOops) {
             asm.movl(spillRegister, nMethodAddress);
-            AMD64HotSpotMove.decodePointer(asm, spillRegister, providers.getRegisters().getHeapBaseRegister(), config.narrowOopBase, config.narrowOopShift, config.logMinObjAlignment);
+            AMD64HotSpotMove.decodePointer(asm, spillRegister, providers.getRegisters().getHeapBaseRegister(), config.narrowOopBase, config.narrowOopShift, config.logMinObjAlignment());
         } else {
             asm.movq(spillRegister, nMethodAddress);
         }
