/*
 * Copyright (c) 2012, 2012, Oracle and/or its affiliates. All rights reserved.
 * DO NOT ALTER OR REMOVE COPYRIGHT NOTICES OR THIS FILE HEADER.
 *
 * This code is free software; you can redistribute it and/or modify it
 * under the terms of the GNU General Public License version 2 only, as
 * published by the Free Software Foundation.
 *
 * This code is distributed in the hope that it will be useful, but WITHOUT
 * ANY WARRANTY; without even the implied warranty of MERCHANTABILITY or
 * FITNESS FOR A PARTICULAR PURPOSE.  See the GNU General Public License
 * version 2 for more details (a copy is included in the LICENSE file that
 * accompanied this code).
 *
 * You should have received a copy of the GNU General Public License version
 * 2 along with this work; if not, write to the Free Software Foundation,
 * Inc., 51 Franklin St, Fifth Floor, Boston, MA 02110-1301 USA.
 *
 * Please contact Oracle, 500 Oracle Parkway, Redwood Shores, CA 94065 USA
 * or visit www.oracle.com if you need additional information or have any
 * questions.
 */
package com.oracle.graal.loop;

import java.util.*;

import com.oracle.graal.graph.Graph.DuplicationReplacement;
import com.oracle.graal.graph.*;
import com.oracle.graal.graph.iterators.*;
import com.oracle.graal.nodes.*;
import com.oracle.graal.nodes.PhiNode.PhiType;
import com.oracle.graal.nodes.VirtualState.NodeClosure;
import com.oracle.graal.nodes.util.*;

public class LoopFragmentInside extends LoopFragment {

    /**
     * mergedInitializers. When an inside fragment's (loop)ends are merged to create a unique exit
     * point, some phis must be created : they phis together all the back-values of the loop-phis
     * These can then be used to update the loop-phis' forward edge value ('initializer') in the
     * peeling case. In the unrolling case they will be used as the value that replace the loop-phis
     * of the duplicated inside fragment
     */
    private Map<PhiNode, ValueNode> mergedInitializers;
    private final DuplicationReplacement dataFixBefore = new DuplicationReplacement() {

        @Override
        public Node replacement(Node oriInput) {
            if (!(oriInput instanceof ValueNode)) {
                return oriInput;
            }
            return prim((ValueNode) oriInput);
        }
    };

    public LoopFragmentInside(LoopEx loop) {
        super(loop);
    }

    public LoopFragmentInside(LoopFragmentInside original) {
        super(null, original);
    }

    @Override
    public LoopFragmentInside duplicate() {
        assert !isDuplicate();
        return new LoopFragmentInside(this);
    }

    @Override
    public LoopFragmentInside original() {
        return (LoopFragmentInside) super.original();
    }

    @SuppressWarnings("unused")
    public void appendInside(LoopEx loop) {
        // TODO (gd)
    }

    @Override
    public LoopEx loop() {
        assert !this.isDuplicate();
        return super.loop();
    }

    @Override
    public void insertBefore(LoopEx loop) {
        assert this.isDuplicate() && this.original().loop() == loop;

        patchNodes(dataFixBefore);

        AbstractBeginNode end = mergeEnds();

        original().patchPeeling(this);

        mergeEarlyExits();

        AbstractBeginNode entry = getDuplicatedNode(loop.loopBegin());
        FrameState state = entry.stateAfter();
        if (state != null) {
            entry.setStateAfter(null);
            GraphUtil.killWithUnusedFloatingInputs(state);
        }
        loop.entryPoint().replaceAtPredecessor(entry);
        end.setNext(loop.entryPoint());
    }

    @Override
    public NodeIterable<Node> nodes() {
        if (nodes == null) {
            LoopFragmentWhole whole = loop().whole();
            whole.nodes(); // init nodes bitmap in whole
            nodes = whole.nodes.copy();
            // remove the phis
            for (PhiNode phi : loop().loopBegin().phis()) {
                nodes.clear(phi);
            }
        }
        return nodes;
    }

    @Override
    protected DuplicationReplacement getDuplicationReplacement() {
        final LoopBeginNode loopBegin = loop().loopBegin();
        final StructuredGraph graph = graph();
        return new DuplicationReplacement() {

            private HashMap<Node, Node> seenNode = new HashMap<>();

            @Override
            public Node replacement(Node original) {
                if (original == loopBegin) {
                    Node value = seenNode.get(original);
                    if (value != null) {
                        return value;
                    }
                    BeginNode newValue = graph.add(new BeginNode());
                    seenNode.put(original, newValue);
                    return newValue;
                }
                if (original instanceof LoopExitNode && ((LoopExitNode) original).loopBegin() == loopBegin) {
                    Node value = seenNode.get(original);
                    if (value != null) {
                        return value;
                    }
                    BeginNode newValue = graph.add(new BeginNode());
                    seenNode.put(original, newValue);
                    return newValue;
                }
                if (original instanceof LoopEndNode && ((LoopEndNode) original).loopBegin() == loopBegin) {
                    Node value = seenNode.get(original);
                    if (value != null) {
                        return value;
                    }
                    EndNode newValue = graph.add(new EndNode());
                    seenNode.put(original, newValue);
                    return newValue;
                }
                return original;
            }
        };
    }

    @Override
    protected void finishDuplication() {
        // TODO (gd) ?
    }

    private static PhiNode patchPhi(StructuredGraph graph, PhiNode phi, MergeNode merge) {
        PhiNode ret;
        switch (phi.type()) {
            case Value:
<<<<<<< HEAD
                ret = new PhiNode(phi.getKind(), merge);
=======
                ret = new PhiNode(phi.stamp(), merge);
>>>>>>> 3bea6a0a
                break;
            case Guard:
                ret = new PhiNode(PhiType.Guard, merge);
                break;
            case Memory:
                ret = new MemoryPhiNode(merge, ((MemoryPhiNode) phi).getLocationIdentity());
                break;
            default:
                throw GraalInternalError.shouldNotReachHere();
        }
        return graph.addWithoutUnique(ret);
    }

    private void patchPeeling(LoopFragmentInside peel) {
        LoopBeginNode loopBegin = loop().loopBegin();
        StructuredGraph graph = loopBegin.graph();
        List<PhiNode> newPhis = new LinkedList<>();
        for (PhiNode phi : loopBegin.phis().snapshot()) {
            ValueNode first;
            if (loopBegin.loopEnds().count() == 1) {
                ValueNode b = phi.valueAt(loopBegin.loopEnds().first()); // back edge value
                first = peel.prim(b); // corresponding value in the peel
            } else {
                first = peel.mergedInitializers.get(phi);
            }
            // create a new phi (we don't patch the old one since some usages of the old one may
            // still be valid)
            PhiNode newPhi = patchPhi(graph, phi, loopBegin);
            newPhi.addInput(first);
            for (LoopEndNode end : loopBegin.orderedLoopEnds()) {
                newPhi.addInput(phi.valueAt(end));
            }
            peel.putDuplicatedNode(phi, newPhi);
            newPhis.add(newPhi);
            for (Node usage : phi.usages().snapshot()) {
                if (peel.getDuplicatedNode(usage) != null) { // patch only usages that should use
                                                             // the new phi ie usages that were
                                                             // peeled
                    usage.replaceFirstInput(phi, newPhi);
                }
            }
        }
        // check new phis to see if they have as input some old phis, replace those inputs with the
        // new corresponding phis
        for (PhiNode phi : newPhis) {
            for (int i = 0; i < phi.valueCount(); i++) {
                ValueNode v = phi.valueAt(i);
                if (loopBegin.isPhiAtMerge(v)) {
                    PhiNode newV = peel.getDuplicatedNode((PhiNode) v);
                    if (newV != null) {
                        phi.setValueAt(i, newV);
                    }
                }
            }
        }
    }

    /**
     * Gets the corresponding value in this fragment.
     * 
     * @param b original value
     * @return corresponding value in the peel
     */
    private ValueNode prim(ValueNode b) {
        assert isDuplicate();
        LoopBeginNode loopBegin = original().loop().loopBegin();
        if (loopBegin.isPhiAtMerge(b)) {
            PhiNode phi = (PhiNode) b;
            return phi.valueAt(loopBegin.forwardEnd());
        } else if (nodesReady) {
            ValueNode v = getDuplicatedNode(b);
            if (v == null) {
                return b;
            }
            return v;
        } else {
            return b;
        }
    }

    private AbstractBeginNode mergeEnds() {
        assert isDuplicate();
        List<AbstractEndNode> endsToMerge = new LinkedList<>();
        Map<AbstractEndNode, LoopEndNode> reverseEnds = new HashMap<>(); // map peel's exit to the
        // corresponding loop exits
        LoopBeginNode loopBegin = original().loop().loopBegin();
        for (LoopEndNode le : loopBegin.loopEnds()) {
            AbstractEndNode duplicate = getDuplicatedNode(le);
            if (duplicate != null) {
                endsToMerge.add(duplicate);
                reverseEnds.put(duplicate, le);
            }
        }
        mergedInitializers = new IdentityHashMap<>();
        AbstractBeginNode newExit;
        StructuredGraph graph = graph();
        if (endsToMerge.size() == 1) {
            AbstractEndNode end = endsToMerge.get(0);
            assert end.usages().isEmpty();
            newExit = graph.add(new BeginNode());
            end.replaceAtPredecessor(newExit);
            end.safeDelete();
        } else {
            assert endsToMerge.size() > 1;
            MergeNode newExitMerge = graph.add(new MergeNode());
            newExit = newExitMerge;
            FrameState state = loopBegin.stateAfter();
            FrameState duplicateState = null;
            if (state != null) {
                duplicateState = state.duplicateWithVirtualState();
                newExitMerge.setStateAfter(duplicateState);
            }
            for (AbstractEndNode end : endsToMerge) {
                newExitMerge.addForwardEnd(end);
            }

            for (final PhiNode phi : loopBegin.phis().snapshot()) {
                final PhiNode firstPhi = patchPhi(graph, phi, newExitMerge);
                for (AbstractEndNode end : newExitMerge.forwardEnds()) {
                    LoopEndNode loopEnd = reverseEnds.get(end);
                    ValueNode prim = prim(phi.valueAt(loopEnd));
                    assert prim != null;
                    firstPhi.addInput(prim);
                }
                ValueNode initializer = firstPhi;
                if (duplicateState != null) {
                    // fix the merge's state after
                    duplicateState.applyToNonVirtual(new NodeClosure<ValueNode>() {

                        @Override
                        public void apply(Node from, ValueNode node) {
                            if (node == phi) {
                                from.replaceFirstInput(phi, firstPhi);
                            }
                        }
                    });
                }
                mergedInitializers.put(phi, initializer);
            }
        }
        return newExit;
    }
}<|MERGE_RESOLUTION|>--- conflicted
+++ resolved
@@ -170,11 +170,7 @@
         PhiNode ret;
         switch (phi.type()) {
             case Value:
-<<<<<<< HEAD
-                ret = new PhiNode(phi.getKind(), merge);
-=======
                 ret = new PhiNode(phi.stamp(), merge);
->>>>>>> 3bea6a0a
                 break;
             case Guard:
                 ret = new PhiNode(PhiType.Guard, merge);
