--- conflicted
+++ resolved
@@ -88,15 +88,9 @@
     }
 
     public abstract static class LanguageSupport {
-<<<<<<< HEAD
-        public abstract Env attachEnv(Object vm, TruffleLanguage<?> language, OutputStream stdOut, OutputStream stdErr, InputStream stdIn, Object instrumenter, Map<String, Object> config);
-
-        public abstract Object eval(TruffleLanguage<?> l, Source s, Map<Source, CallTarget> cache);
-=======
         public abstract Env attachEnv(Object vm, TruffleLanguage<?> language, OutputStream stdOut, OutputStream stdErr, InputStream stdIn, Map<String, Object> config);
->>>>>>> 387cbe47
-
-        public abstract Object evalInContext(Object sourceVM, String code, Node node, MaterializedFrame frame) throws IOException;
+
+        public abstract Object evalInContext(Object sourceVM, String code, Node node, MaterializedFrame frame);
 
         public abstract Object findExportedSymbol(TruffleLanguage.Env env, String globalName, boolean onlyExplicit);
 
@@ -106,7 +100,7 @@
 
         public abstract TruffleLanguage<?> findLanguage(Env env);
 
-        public abstract CallTarget parse(TruffleLanguage<?> truffleLanguage, Source code, Node context, String... argumentNames) throws IOException;
+        public abstract CallTarget parse(TruffleLanguage<?> truffleLanguage, Source code, Node context, String... argumentNames);
 
         public abstract String toString(TruffleLanguage<?> language, Env env, Object obj);
 
