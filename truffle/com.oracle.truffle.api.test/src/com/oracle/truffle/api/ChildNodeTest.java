/*
 * Copyright (c) 2012, 2013, Oracle and/or its affiliates. All rights reserved.
 * DO NOT ALTER OR REMOVE COPYRIGHT NOTICES OR THIS FILE HEADER.
 *
 * This code is free software; you can redistribute it and/or modify it
 * under the terms of the GNU General Public License version 2 only, as
 * published by the Free Software Foundation.
 *
 * This code is distributed in the hope that it will be useful, but WITHOUT
 * ANY WARRANTY; without even the implied warranty of MERCHANTABILITY or
 * FITNESS FOR A PARTICULAR PURPOSE.  See the GNU General Public License
 * version 2 for more details (a copy is included in the LICENSE file that
 * accompanied this code).
 *
 * You should have received a copy of the GNU General Public License version
 * 2 along with this work; if not, write to the Free Software Foundation,
 * Inc., 51 Franklin St, Fifth Floor, Boston, MA 02110-1301 USA.
 *
 * Please contact Oracle, 500 Oracle Parkway, Redwood Shores, CA 94065 USA
 * or visit www.oracle.com if you need additional information or have any
 * questions.
 */
package com.oracle.truffle.api;

import java.util.Iterator;

import org.junit.After;
import org.junit.Assert;
import org.junit.Before;
import org.junit.Test;

import com.oracle.truffle.api.frame.VirtualFrame;
import com.oracle.truffle.api.nodes.Node;
import com.oracle.truffle.api.nodes.Node.Child;
import com.oracle.truffle.api.nodes.RootNode;
import com.oracle.truffle.api.utilities.InstrumentationTestMode;

/**
 * <h3>Creating a Child Node</h3>
 *
 * <p>
 * Child nodes are stored in the class of the parent node in fields that are marked with the
 * {@link Child} annotation. The {@link Node#getParent()} method allows access to this field. Every
 * node also provides the ability to iterate over its children using {@link Node#getChildren()}.
 * </p>
 *
 * <p>
 * A child node field must be declared private and non-final. It may only be assigned in the
 * constructor of the parent node. For changing the structure of the tree at run time, the method
 * {@link Node#replace(Node)} must be used (see {@link ReplaceTest}).
 * </p>
 *
 * <p>
 * The next part of the Truffle API introduction is at
 * {@link com.oracle.truffle.api.ChildrenNodesTest}.
 * </p>
 */
public class ChildNodeTest {

    @Before
    public void before() {
        InstrumentationTestMode.set(true);
    }

    @After
    public void after() {
        InstrumentationTestMode.set(false);
    }

    @Test
    public void test() {
        TruffleRuntime runtime = Truffle.getRuntime();
        TestChildNode leftChild = new TestChildNode();
        TestChildNode rightChild = new TestChildNode();
        TestRootNode rootNode = new TestRootNode(leftChild, rightChild);
        CallTarget target = runtime.createCallTarget(rootNode);
        Assert.assertEquals(rootNode, leftChild.getParent());
        Assert.assertEquals(rootNode, rightChild.getParent());
        Iterator<Node> iterator = rootNode.getChildren().iterator();
        Assert.assertEquals(leftChild, iterator.next());
        Assert.assertEquals(rightChild, iterator.next());
        Assert.assertFalse(iterator.hasNext());
        Object result = target.call();
        Assert.assertEquals(42, result);
    }

    class TestRootNode extends RootNode {

        @Child private TestChildNode left;
        @Child private TestChildNode right;

        TestRootNode(TestChildNode left, TestChildNode right) {
            super(TestingLanguage.class, null, null);
            this.left = left;
            this.right = right;
        }

        @Override
        public Object execute(VirtualFrame frame) {
            return left.execute() + right.execute();
        }
    }

    class TestChildNode extends Node {

<<<<<<< HEAD
        public TestChildNode() {
=======
        TestChildNode() {
            super(null);
>>>>>>> 67c4830f
        }

        public int execute() {
            return 21;
        }
    }
}<|MERGE_RESOLUTION|>--- conflicted
+++ resolved
@@ -103,12 +103,7 @@
 
     class TestChildNode extends Node {
 
-<<<<<<< HEAD
-        public TestChildNode() {
-=======
         TestChildNode() {
-            super(null);
->>>>>>> 67c4830f
         }
 
         public int execute() {
