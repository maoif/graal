--- conflicted
+++ resolved
@@ -22,14 +22,11 @@
     * Removed deprecated `UnionAssumption`, `AlwaysValidAssumption` and `NeverValidAssumption`. The API was deprecated in 22.1.
     
 * (GR-35797) The [SnippetRun#getException()](https://www.graalvm.org/truffle/javadoc/org/graalvm/polyglot/tck/ResultVerifier.SnippetRun.html#getException--) now provides an `IllegalArgumentException` thrown during the snippet execution. The `IllegalArgumentException` is converted to a `PolyglotException` before it is returned.
-<<<<<<< HEAD
 * Added the `@HostCompilerDirectives.InliningCutoff` annotation that allows to manually tune inlining decisions for host inlining.
 * Tuned host inlining heuristic for reduced code size. A new host inlining tuning guide is available in the [docs](https://github.com/oracle/graal/blob/master/truffle/docs/HostCompilation.md#host-inlining)
 * (GR-35007)(EE-only) The Truffle sandboxing CPU time limits (`sandbox.MaxCPUTime`) are also supported on the native image.
 
-=======
 * GR-31304 `Debugger.disableStepping()` and `Debugger.restoreStepping()` added to disable/restore stepping on a dedicated thread on a specific code path.
->>>>>>> 87c5f112
 
 ## Version 22.2.0
 
