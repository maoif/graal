--- conflicted
+++ resolved
@@ -137,12 +137,8 @@
 
 This snipped shows a timed execution of a "Hello World" program using the `sl` launcher script, which runs SimpleLanguage on GraalVM, using Native Image.
 We can see that when running on GraalVM the execution takes 405ms.
-<<<<<<< HEAD
-Since our SimpleLanguage program does just one print statement, we can conclude that almost all of this time is spent starting up GraalVM and initializing the language itself. When using the native executable we see that the execution takes only 4ms, showing two orders of magnitude faster startup than running on GraalVM.
-=======
 Since our SimpleLanguage program does just one print statement, we can conclude that almost all of this time is spent starting up GraalVM and initializing the language itself.
 When using the native executable we see that the execution takes only 4ms, showing two orders of magnitude faster startup than running on GraalVM.
->>>>>>> 7bc06f81
 
 For more information on the `native-image` tool consider reading the [reference manual](../reference-manual/native-image/README.md).
 
@@ -229,12 +225,8 @@
 the internals of the language).
 
 For the GraalVM distribution based on JDK 8, you can add the `-XX:-UseJVMCIClassLoader` option.
-<<<<<<< HEAD
 This disables the class path isolation, enabling the language implementation to be placed on the application class path.
 The command line can be as follows:
-=======
-This disables the class path isolation, enabling the language implementation to be placed on the application class path. The command line can be as follows:
->>>>>>> 7bc06f81
 
 ```shell
 $JAVA_HOME/bin/java \
@@ -244,12 +236,8 @@
 ```
 
 For the JDK 11-based distribution of GraalVM, the `-XX:-UseJVMCIClassLoader` option is not valid.
-<<<<<<< HEAD
 The Java Module System isolation is used. You can achieve the same behavior using `--add-exports` or `--upgrade-module-path`.
 The latter is preferable.
-=======
-The Java Module System isolation is used. You can achieve the same behavior using `--add-exports` or `--upgrade-module-path`. The latter is preferable.
->>>>>>> 7bc06f81
 
 The Language API JAR on Maven Central exports all API packages in its module-info.
 Apply the `--upgrade-module-path` option together with `-Dgraalvm.locatorDisabled=true` and this JAR to export Language API packages:
@@ -261,11 +249,7 @@
 
 ### Other JVM Implementations
 
-<<<<<<< HEAD
-Unlike GraalVM, which includes all the dependencies needed to run a language implemented with [Truffle](/graalvm-as-a-platform/language-implementation-framework/), other JVM implementations need additional JARs to be present on the class path.
-=======
 Unlike GraalVM, which includes all the dependencies needed to run a language implemented with [Truffle](../../truffle/docs/README.md), other JVM implementations need additional JARs to be present on the class path.
->>>>>>> 7bc06f81
 These are the Language API and GraalVM SDK JARs available from Maven Central.
 
 Assuming `JAVA_HOME` points to a stock JDK installation, and that the current working directory is the `simplelanguage` directory and the Language API and GraalVM SDK JARs are present in that directory, one can execute SimpleLanguage with the following command:
