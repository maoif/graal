--- conflicted
+++ resolved
@@ -98,11 +98,6 @@
     }
 
     public void init(Timing newTiming) {
-<<<<<<< HEAD
-        assert isSequential() || !(executorService instanceof ForkJoinPool) || !((ForkJoinPool) executorService).hasQueuedSubmissions();
-
-=======
->>>>>>> 4b89b531
         timing = newTiming;
         setState(State.BEFORE_START);
         postedOperations.reset();
@@ -178,10 +173,7 @@
         });
     }
 
-<<<<<<< HEAD
-=======
     @SuppressWarnings("try")
->>>>>>> 4b89b531
     public void executeCommand(DebugContextRunnable command) {
         bb.getHostVM().installInThread(vmConfig);
         long startTime = 0L;
@@ -296,22 +288,14 @@
 
     public int parallelism() {
         if (executorService instanceof ForkJoinPool) {
-<<<<<<< HEAD
-            ((ForkJoinPool) executorService).getParallelism();
-=======
             return ((ForkJoinPool) executorService).getParallelism();
->>>>>>> 4b89b531
         }
         return 1;
     }
 
     public int poolSize() {
         if (executorService instanceof ForkJoinPool) {
-<<<<<<< HEAD
-            ((ForkJoinPool) executorService).getPoolSize();
-=======
             return ((ForkJoinPool) executorService).getPoolSize();
->>>>>>> 4b89b531
         }
         return 1;
     }
