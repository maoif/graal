/*
 * Copyright (c) 2020, 2022, Oracle and/or its affiliates. All rights reserved.
 * DO NOT ALTER OR REMOVE COPYRIGHT NOTICES OR THIS FILE HEADER.
 *
 * This code is free software; you can redistribute it and/or modify it
 * under the terms of the GNU General Public License version 2 only, as
 * published by the Free Software Foundation.  Oracle designates this
 * particular file as subject to the "Classpath" exception as provided
 * by Oracle in the LICENSE file that accompanied this code.
 *
 * This code is distributed in the hope that it will be useful, but WITHOUT
 * ANY WARRANTY; without even the implied warranty of MERCHANTABILITY or
 * FITNESS FOR A PARTICULAR PURPOSE.  See the GNU General Public License
 * version 2 for more details (a copy is included in the LICENSE file that
 * accompanied this code).
 *
 * You should have received a copy of the GNU General Public License version
 * 2 along with this work; if not, write to the Free Software Foundation,
 * Inc., 51 Franklin St, Fifth Floor, Boston, MA 02110-1301 USA.
 *
 * Please contact Oracle, 500 Oracle Parkway, Redwood Shores, CA 94065 USA
 * or visit www.oracle.com if you need additional information or have any
 * questions.
 */
package com.oracle.svm.core.jfr;

import org.graalvm.nativeimage.Platform;
import org.graalvm.nativeimage.Platforms;

import com.oracle.svm.core.Uninterruptible;

/**
 * This file contains the VM-level events that Native Image supports on all JDK versions. The event
 * IDs depend on the JDK version (see metadata.xml file) and are computed at image build time.
 */
public final class JfrEvent {
    public static final JfrEvent ThreadStart = create("jdk.ThreadStart", false);
    public static final JfrEvent ThreadEnd = create("jdk.ThreadEnd", false);
    public static final JfrEvent ThreadCPULoad = create("jdk.ThreadCPULoad", false);
    public static final JfrEvent DataLoss = create("jdk.DataLoss", false);
    public static final JfrEvent ClassLoadingStatistics = create("jdk.ClassLoadingStatistics", false);
    public static final JfrEvent InitialEnvironmentVariable = create("jdk.InitialEnvironmentVariable", false);
    public static final JfrEvent InitialSystemProperty = create("jdk.InitialSystemProperty", false);
    public static final JfrEvent JavaThreadStatistics = create("jdk.JavaThreadStatistics", false);
    public static final JfrEvent JVMInformation = create("jdk.JVMInformation", false);
    public static final JfrEvent OSInformation = create("jdk.OSInformation", false);
    public static final JfrEvent PhysicalMemory = create("jdk.PhysicalMemory", false);
    public static final JfrEvent ExecutionSample = create("jdk.ExecutionSample", false);
    public static final JfrEvent NativeMethodSample = create("jdk.NativeMethodSample", false);
    public static final JfrEvent GarbageCollection = create("jdk.GarbageCollection", true);
    public static final JfrEvent GCPhasePause = create("jdk.GCPhasePause", true);
    public static final JfrEvent GCPhasePauseLevel1 = create("jdk.GCPhasePauseLevel1", true);
    public static final JfrEvent GCPhasePauseLevel2 = create("jdk.GCPhasePauseLevel2", true);
    public static final JfrEvent GCPhasePauseLevel3 = create("jdk.GCPhasePauseLevel3", true);
    public static final JfrEvent GCPhasePauseLevel4 = create("jdk.GCPhasePauseLevel4", true);
    public static final JfrEvent SafepointBegin = create("jdk.SafepointBegin", true);
    public static final JfrEvent SafepointEnd = create("jdk.SafepointEnd", true);
    public static final JfrEvent ExecuteVMOperation = create("jdk.ExecuteVMOperation", true);
    public static final JfrEvent JavaMonitorEnter = create("jdk.JavaMonitorEnter", true);
    public static final JfrEvent ThreadPark = create("jdk.ThreadPark", true);
    public static final JfrEvent JavaMonitorWait = create("jdk.JavaMonitorWait", true);
    public static final JfrEvent JavaMonitorInflate = create("jdk.JavaMonitorInflate", true);
    public static final JfrEvent ObjectAllocationInNewTLAB = create("jdk.ObjectAllocationInNewTLAB", false);
    public static final JfrEvent GCHeapSummary = create("jdk.GCHeapSummary", false);
<<<<<<< HEAD
    public static final JfrEvent SystemGC = create("jdk.SystemGC", true);
    public static final JfrEvent AllocationRequiringGC = create("jdk.AllocationRequiringGC", false);
=======
    public static final JfrEvent ThreadAllocationStatistics = create("jdk.ThreadAllocationStatistics", false);
>>>>>>> 453a0626

    private final long id;
    private final String name;
    private final boolean hasDuration;

    @Platforms(Platform.HOSTED_ONLY.class)
    public static JfrEvent create(String name, boolean hasDuration) {
        return new JfrEvent(name, hasDuration);
    }

    @Platforms(Platform.HOSTED_ONLY.class)
    private JfrEvent(String name, boolean hasDuration) {
        this.id = JfrMetadataTypeLibrary.lookupPlatformEvent(name);
        this.name = name;
        this.hasDuration = hasDuration;
    }

    @Uninterruptible(reason = "Called from uninterruptible code.", mayBeInlined = true)
    public long getId() {
        return id;
    }

    @Uninterruptible(reason = "Called from uninterruptible code.", mayBeInlined = true)
    public String getName() {
        return name;
    }

    @Uninterruptible(reason = "Prevent races with VM operations that start/stop recording.", callerMustBe = true)
    public boolean shouldEmit() {
        assert !hasDuration;
        return shouldEmit0() && !SubstrateJVM.get().isExcluded(Thread.currentThread());
    }

    @Uninterruptible(reason = "Prevent races with VM operations that start/stop recording.", callerMustBe = true)
    public boolean shouldEmit(Thread thread) {
        assert !hasDuration;
        return shouldEmit0() && !SubstrateJVM.get().isExcluded(thread);
    }

    @Uninterruptible(reason = "Prevent races with VM operations that start/stop recording.", callerMustBe = true)
    public boolean shouldEmit(long durationTicks) {
        assert hasDuration;
        return shouldEmit0() && durationTicks >= SubstrateJVM.get().getThresholdTicks(this) && !SubstrateJVM.get().isExcluded(Thread.currentThread());
    }

    @Uninterruptible(reason = "Prevent races with VM operations that start/stop recording.", callerMustBe = true)
    private boolean shouldEmit0() {
        return SubstrateJVM.get().isRecording() && SubstrateJVM.get().isEnabled(this);
    }
}<|MERGE_RESOLUTION|>--- conflicted
+++ resolved
@@ -62,12 +62,9 @@
     public static final JfrEvent JavaMonitorInflate = create("jdk.JavaMonitorInflate", true);
     public static final JfrEvent ObjectAllocationInNewTLAB = create("jdk.ObjectAllocationInNewTLAB", false);
     public static final JfrEvent GCHeapSummary = create("jdk.GCHeapSummary", false);
-<<<<<<< HEAD
+    public static final JfrEvent ThreadAllocationStatistics = create("jdk.ThreadAllocationStatistics", false);
     public static final JfrEvent SystemGC = create("jdk.SystemGC", true);
     public static final JfrEvent AllocationRequiringGC = create("jdk.AllocationRequiringGC", false);
-=======
-    public static final JfrEvent ThreadAllocationStatistics = create("jdk.ThreadAllocationStatistics", false);
->>>>>>> 453a0626
 
     private final long id;
     private final String name;
