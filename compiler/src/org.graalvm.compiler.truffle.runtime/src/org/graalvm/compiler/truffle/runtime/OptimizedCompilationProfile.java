/*
 * Copyright (c) 2013, 2016, Oracle and/or its affiliates. All rights reserved.
 * DO NOT ALTER OR REMOVE COPYRIGHT NOTICES OR THIS FILE HEADER.
 *
 * This code is free software; you can redistribute it and/or modify it
 * under the terms of the GNU General Public License version 2 only, as
 * published by the Free Software Foundation.  Oracle designates this
 * particular file as subject to the "Classpath" exception as provided
 * by Oracle in the LICENSE file that accompanied this code.
 *
 * This code is distributed in the hope that it will be useful, but WITHOUT
 * ANY WARRANTY; without even the implied warranty of MERCHANTABILITY or
 * FITNESS FOR A PARTICULAR PURPOSE.  See the GNU General Public License
 * version 2 for more details (a copy is included in the LICENSE file that
 * accompanied this code).
 *
 * You should have received a copy of the GNU General Public License version
 * 2 along with this work; if not, write to the Free Software Foundation,
 * Inc., 51 Franklin St, Fifth Floor, Boston, MA 02110-1301 USA.
 *
 * Please contact Oracle, 500 Oracle Parkway, Redwood Shores, CA 94065 USA
 * or visit www.oracle.com if you need additional information or have any
 * questions.
 */
package org.graalvm.compiler.truffle.runtime;

import static org.graalvm.compiler.truffle.common.TruffleCompilerOptions.TruffleArgumentTypeSpeculation;
import static org.graalvm.compiler.truffle.common.TruffleCompilerOptions.TruffleCompileImmediately;
import static org.graalvm.compiler.truffle.common.TruffleCompilerOptions.TruffleInvalidationReprofileCount;
import static org.graalvm.compiler.truffle.common.TruffleCompilerOptions.TruffleMultiTier;
import static org.graalvm.compiler.truffle.common.TruffleCompilerOptions.TruffleFirstTierMinInvokeThreshold;
import static org.graalvm.compiler.truffle.common.TruffleCompilerOptions.TruffleMinInvokeThreshold;
import static org.graalvm.compiler.truffle.common.TruffleCompilerOptions.TruffleReplaceReprofileCount;
import static org.graalvm.compiler.truffle.common.TruffleCompilerOptions.TruffleReturnTypeSpeculation;

import java.util.ArrayList;
import java.util.LinkedHashMap;
import java.util.List;
import java.util.Map;
import java.util.Objects;

import org.graalvm.compiler.truffle.common.TruffleCompilerOptions;
import org.graalvm.options.OptionValues;

import com.oracle.truffle.api.Assumption;
import com.oracle.truffle.api.CompilerAsserts;
import com.oracle.truffle.api.CompilerDirectives;
import com.oracle.truffle.api.CompilerDirectives.CompilationFinal;
import com.oracle.truffle.api.Truffle;
import com.oracle.truffle.api.nodes.ExplodeLoop;

public class OptimizedCompilationProfile {
    /**
     * Number of times an installed code for this tree was seen invalidated.
     */
    private int invalidationCount;

<<<<<<< HEAD
    private int callCount;
    private int callAndLoopCount;
    private int compilationCallThreshold;
    private int compilationCallAndLoopThreshold;
    private int lastTierCompilationCallAndLoopThreshold;
    private boolean multiTierEnabled;
=======
    private int interpreterCallCount;
    private int interpreterCallAndLoopCount;
>>>>>>> 1f110b29

    private long timestamp;

    // the values below must only be written under lock
    private int compilationCallThreshold;
    private int compilationCallAndLoopThreshold;

    /*
     * Updating profiling information and its Assumption objects is done without synchronization and
     * atomic operations to keep the overhead as low as possible. This means that there can be races
     * and we might see imprecise profiles. That is OK. But we must not install and run compiled
     * code that depends on wrong profiling information, because that leads to crashes. Therefore,
     * the Assumption objects need to be updated in the correct order: A new valid assumption is
     * installed *after* installing profile information, but the assumption is invalidated *before*
     * invalidating profile information. This ensures that the compiler sees an invalidated
     * assumption in case a race happens. Note that OptimizedAssumption.invalidate() performs
     * synchronization and is therefore a memory barrier.
     */
    @CompilationFinal(dimensions = 1) private Class<?>[] profiledArgumentTypes;
    @CompilationFinal private OptimizedAssumption profiledArgumentTypesAssumption;
    @CompilationFinal private Class<?> profiledReturnType;
    @CompilationFinal private OptimizedAssumption profiledReturnTypeAssumption;
    @CompilationFinal private Class<?> exceptionType;

    private volatile boolean compilationFailed;
    @CompilationFinal private boolean callProfiled;

    public OptimizedCompilationProfile(OptionValues options) {
        boolean compileImmediately = TruffleCompilerOptions.getValue(TruffleCompileImmediately);
        int callThreshold = TruffleCompilerOptions.getValue(TruffleMinInvokeThreshold);
        int callAndLoopThreshold = PolyglotCompilerOptions.getValue(options, PolyglotCompilerOptions.CompilationThreshold);
        assert callThreshold >= 0;
        assert callAndLoopThreshold >= 0;
        this.multiTierEnabled = TruffleCompilerOptions.getValue(TruffleMultiTier);
        this.compilationCallThreshold = compileImmediately ? 0 : Math.min(callThreshold, callAndLoopThreshold);
        this.compilationCallAndLoopThreshold = compileImmediately ? 0 : callAndLoopThreshold;
        this.lastTierCompilationCallAndLoopThreshold = this.compilationCallAndLoopThreshold;
        if (multiTierEnabled) {
            int firstTierCallThreshold = TruffleCompilerOptions.getValue(TruffleFirstTierMinInvokeThreshold);
            int firstTierCallAndLoopThreshold = PolyglotCompilerOptions.getValue(options, PolyglotCompilerOptions.FirstTierCompilationThreshold);
            this.compilationCallThreshold = compileImmediately ? 0 : Math.min(firstTierCallThreshold, firstTierCallAndLoopThreshold);
            this.compilationCallAndLoopThreshold = firstTierCallAndLoopThreshold;
        }
        this.timestamp = System.nanoTime();
    }

    @Override
    public String toString() {
        return String.format("CompilationProfile(callCount=%d/%d, callAndLoopCount=%d/%d)", callCount, compilationCallThreshold, callAndLoopCount,
                        compilationCallAndLoopThreshold);
    }

    void initializeArgumentTypes(Class<?>[] argumentTypes) {
        CompilerAsserts.neverPartOfCompilation();
        if (profiledArgumentTypesAssumption != null) {
            this.profiledArgumentTypesAssumption.invalidate();
            throw new AssertionError("Argument types already initialized. initializeArgumentTypes must be called before any profile is initialized.");
        } else {
            this.profiledArgumentTypes = argumentTypes;
            this.profiledArgumentTypesAssumption = createValidAssumption("Custom profiled argument types");
            this.callProfiled = true;
        }
    }

    List<OptimizedAssumption> getProfiledTypesAssumptions() {
        List<OptimizedAssumption> result = new ArrayList<>();
        if (getProfiledArgumentTypes() != null) {
            result.add(profiledArgumentTypesAssumption);
        }
        if (getProfiledReturnType() != null) {
            result.add(profiledReturnTypeAssumption);
        }
        return result;
    }

    Class<?>[] getProfiledArgumentTypes() {
        if (profiledArgumentTypesAssumption == null) {
            /*
             * We always need an assumption. If this method is called before the profile was
             * initialized, we have to be conservative and disable profiling, which is done by
             * creating an invalid assumption but leaving the type field null.
             */
            CompilerDirectives.transferToInterpreterAndInvalidate();
            profiledArgumentTypesAssumption = createInvalidAssumption("Profiled Argument Types");
        }

        if (profiledArgumentTypesAssumption.isValid()) {
            return profiledArgumentTypes;
        } else {
            return null;
        }
    }

    Class<?> getProfiledReturnType() {
        if (profiledReturnTypeAssumption == null) {
            /*
             * We always need an assumption. If this method is called before the profile was
             * initialized, we have to be conservative and disable profiling, which is done by
             * creating an invalid assumption but leaving the type field null.
             */
            CompilerDirectives.transferToInterpreterAndInvalidate();
            profiledReturnTypeAssumption = createInvalidAssumption("Profiled Return Type");
        }

        if (profiledReturnTypeAssumption.isValid()) {
            return profiledReturnType;
        } else {
            return null;
        }
    }

    @ExplodeLoop
    void profileDirectCall(Object[] args) {
        Assumption typesAssumption = profiledArgumentTypesAssumption;
        if (typesAssumption == null) {
            if (CompilerDirectives.inInterpreter()) {
                initializeProfiledArgumentTypes(args);
            }
        } else {
            Class<?>[] types = profiledArgumentTypes;
            if (types != null) {
                if (types.length != args.length) {
                    CompilerDirectives.transferToInterpreterAndInvalidate();
                    typesAssumption.invalidate();
                    profiledArgumentTypes = null;
                } else if (typesAssumption.isValid()) {
                    for (int i = 0; i < types.length; i++) {
                        Class<?> type = types[i];
                        Object value = args[i];
                        if (type != null && (value == null || value.getClass() != type)) {
                            CompilerDirectives.transferToInterpreterAndInvalidate();
                            updateProfiledArgumentTypes(args, types);
                            break;
                        }
                    }
                }
            }
        }
    }

    void profileIndirectCall() {
        Assumption argumentTypesAssumption = profiledArgumentTypesAssumption;
        if (argumentTypesAssumption != null && argumentTypesAssumption.isValid()) {
            // Argument profiling is not possible for targets of indirect calls.
            CompilerDirectives.transferToInterpreter();
            argumentTypesAssumption.invalidate();
            profiledArgumentTypes = null;
        }
    }

    void profileInlinedCall() {
        // nothing to profile for inlined calls by default
    }

    final void profileReturnValue(Object result) {
        Assumption returnTypeAssumption = profiledReturnTypeAssumption;
        if (CompilerDirectives.inInterpreter() && returnTypeAssumption == null) {
            // we only profile return values in the interpreter as we don't want to deoptimize
            // for immediate compiles.
            if (TruffleCompilerOptions.getValue(TruffleReturnTypeSpeculation)) {
                profiledReturnType = classOf(result);
                profiledReturnTypeAssumption = createValidAssumption("Profiled Return Type");
            }
        } else if (profiledReturnType != null) {
            if (result == null || profiledReturnType != result.getClass()) {
                CompilerDirectives.transferToInterpreterAndInvalidate();
                returnTypeAssumption.invalidate();
                profiledReturnType = null;
            }
        }
    }

    @SuppressWarnings("unchecked")
    final <E extends Throwable> E profileExceptionType(E ex) {
        Class<?> cachedClass = exceptionType;
        // if cachedClass is null and we are not in the interpreter we don't want to deoptimize
        // This usually happens only if the call target was compiled using compile without ever
        // calling it.
        if (cachedClass != Object.class) {
            if (cachedClass != null && cachedClass == ex.getClass()) {
                return (E) cachedClass.cast(ex);
            }
            CompilerDirectives.transferToInterpreterAndInvalidate();
            if (cachedClass == null) {
                exceptionType = ex.getClass();
            } else {
                // object class is not reachable for exceptions
                exceptionType = Object.class;
            }
        }
        return ex;
    }

    final Object[] injectArgumentProfile(Object[] originalArguments) {
        Assumption argumentTypesAssumption = profiledArgumentTypesAssumption;
        Object[] args = originalArguments;
        if (argumentTypesAssumption != null && argumentTypesAssumption.isValid()) {
            args = OptimizedCallTarget.unsafeCast(OptimizedCallTarget.castArrayFixedLength(args, profiledArgumentTypes.length), Object[].class, true, true, true);
            args = castArgumentsImpl(args);
        }
        return args;
    }

    @ExplodeLoop
    private Object[] castArgumentsImpl(Object[] originalArguments) {
        Class<?>[] types = profiledArgumentTypes;
        Object[] castArguments = new Object[types.length];
        boolean isCallProfiled = callProfiled;
        for (int i = 0; i < types.length; i++) {
            // callProfiled: only the receiver type is exact.
            Class<?> targetType = types[i];
            boolean exact = !isCallProfiled || i == 0;
            castArguments[i] = targetType != null ? OptimizedCallTarget.unsafeCast(originalArguments[i], targetType, true, true, exact) : originalArguments[i];
        }
        return castArguments;
    }

    final Object injectReturnValueProfile(Object result) {
        Class<?> klass = profiledReturnType;
        if (klass != null && CompilerDirectives.inCompiledCode() && profiledReturnTypeAssumption.isValid()) {
            return OptimizedCallTarget.unsafeCast(result, klass, true, true, true);
        }
        return result;
    }

    final void reportCompilationFailure() {
        compilationFailed = true;
    }

    final void reportLoopCount(int count) {
        callAndLoopCount += count;
    }

    final void reportInvalidated() {
        invalidationCount++;
        int reprofile = TruffleCompilerOptions.getValue(TruffleInvalidationReprofileCount);
        ensureProfiling(reprofile, reprofile);
    }

    final void reportNodeReplaced() {
        // delay compilation until tree is deemed stable enough
        int replaceBackoff = TruffleCompilerOptions.getValue(TruffleReplaceReprofileCount);
        ensureProfiling(1, replaceBackoff);
    }

    @CompilerDirectives.TruffleBoundary
    private static boolean firstTierCompile(OptimizedCallTarget callTarget) {
        return callTarget.compile(true);
    }

    final boolean firstTierCall(OptimizedCallTarget callTarget) {
        // The increment and the check must be inlined into the compilation unit.
        int totalCallCount = ++callCount;
        if (totalCallCount >= lastTierCompilationCallAndLoopThreshold && !callTarget.isCompiling() && !compilationFailed) {
            return firstTierCompile(callTarget);
        }
        return false;
    }

    @SuppressWarnings("try")
    final boolean interpreterCall(OptimizedCallTarget callTarget) {
        int intCallCount = ++callCount;
        int intAndLoopCallCount = ++callAndLoopCount;
        if (!callTarget.isCompiling() && !compilationFailed) {
            // Check if call target is hot enough to compile, but took not too long to get hot.
            int callAndLoopThreshold = compilationCallAndLoopThreshold;
            int callThreshold = compilationCallThreshold; // 0 if TruffleCompileImmediately
<<<<<<< HEAD
            if ((intAndLoopCallCount >= callAndLoopThreshold && intCallCount >= callThreshold && !isDeferredCompile(callTarget)) || callThreshold == 0) {
                return callTarget.compile(!multiTierEnabled);
=======
            int callAndLoopThreshold = compilationCallAndLoopThreshold;
            if ((intCallCount >= callThreshold && intAndLoopCallCount >= callAndLoopThreshold) || callThreshold == 0) {
                return callTarget.compile();
>>>>>>> 1f110b29
            }
        }
        return false;
    }

    private void initializeProfiledArgumentTypes(Object[] args) {
        CompilerAsserts.neverPartOfCompilation();
        if (TruffleCompilerOptions.getValue(TruffleArgumentTypeSpeculation)) {
            Class<?>[] result = new Class<?>[args.length];
            for (int i = 0; i < args.length; i++) {
                result[i] = classOf(args[i]);
            }
            profiledArgumentTypes = result;
        }
        profiledArgumentTypesAssumption = createValidAssumption("Profiled Argument Types");
    }

    private void updateProfiledArgumentTypes(Object[] args, Class<?>[] types) {
        CompilerAsserts.neverPartOfCompilation();
        profiledArgumentTypesAssumption.invalidate();
        for (int j = 0; j < types.length; j++) {
            types[j] = joinTypes(types[j], classOf(args[j]));
        }
        profiledArgumentTypesAssumption = createValidAssumption("Profiled Argument Types");
    }

    private static boolean checkProfiledArgumentTypes(Object[] args, Class<?>[] types) {
        assert types != null;
        if (args.length != types.length) {
            throw new ArrayIndexOutOfBoundsException();
        }
        // receiver type is always non-null and exact
        if (types[0] != args[0].getClass()) {
            throw new ClassCastException();
        }
        // other argument types may be inexact
        for (int j = 1; j < types.length; j++) {
            if (types[j] == null) {
                continue;
            }
            types[j].cast(args[j]);
            Objects.requireNonNull(args[j]);
        }
        return true;
    }

    private static Class<?> classOf(Object arg) {
        return arg != null ? arg.getClass() : null;
    }

    private static Class<?> joinTypes(Class<?> class1, Class<?> class2) {
        if (class1 == class2) {
            return class1;
        } else {
            return null;
        }
    }

    private synchronized void ensureProfiling(int calls, int callsAndLoop) {
        if (this.compilationCallThreshold == 0) { // TruffleCompileImmediately
            return;
        }
<<<<<<< HEAD
        int increaseCallAndLoopThreshold = callsAndLoop - (this.compilationCallAndLoopThreshold - this.callAndLoopCount);
=======

        int increaseCallAndLoopThreshold = callsAndLoop - Math.max(0, this.compilationCallAndLoopThreshold - this.interpreterCallAndLoopCount);
>>>>>>> 1f110b29
        if (increaseCallAndLoopThreshold > 0) {
            this.compilationCallAndLoopThreshold += increaseCallAndLoopThreshold;
        }

<<<<<<< HEAD
        int increaseCallsThreshold = calls - (this.compilationCallThreshold - this.callCount);
=======
        int increaseCallsThreshold = calls - Math.max(0, this.compilationCallThreshold - this.interpreterCallCount);
>>>>>>> 1f110b29
        if (increaseCallsThreshold > 0) {
            this.compilationCallThreshold += increaseCallsThreshold;
        }
    }

    public Map<String, Object> getDebugProperties() {
        Map<String, Object> properties = new LinkedHashMap<>();
        String callsThreshold = String.format("%7d/%5d", getCallCount(), getCompilationCallThreshold());
        String loopsThreshold = String.format("%7d/%5d", getCallAndLoopCount(), getCompilationCallAndLoopThreshold());
        String invalidations = String.format("%5d", invalidationCount);
        properties.put("Calls/Thres", callsThreshold);
        properties.put("CallsAndLoop/Thres", loopsThreshold);
        properties.put("Inval#", invalidations);
        return properties;
    }

    public int getInvalidationCount() {
        return invalidationCount;
    }

    public int getCallAndLoopCount() {
        return callAndLoopCount;
    }

    public int getCallCount() {
        return callCount;
    }

    public int getCompilationCallAndLoopThreshold() {
        return compilationCallAndLoopThreshold;
    }

    public int getCompilationCallThreshold() {
        return compilationCallThreshold;
    }

    public long getTimestamp() {
        return timestamp;
    }

    public static OptimizedCompilationProfile create(OptionValues options) {
        return new OptimizedCompilationProfile(options);
    }

    private static OptimizedAssumption createValidAssumption(String name) {
        return (OptimizedAssumption) Truffle.getRuntime().createAssumption(name);
    }

    private static OptimizedAssumption createInvalidAssumption(String name) {
        OptimizedAssumption result = createValidAssumption(name);
        result.invalidate();
        return result;
    }

    public boolean isValidArgumentProfile(Object[] args) {
        return profiledArgumentTypesAssumption != null && profiledArgumentTypesAssumption.isValid() && checkProfiledArgumentTypes(args, profiledArgumentTypes);
    }
}<|MERGE_RESOLUTION|>--- conflicted
+++ resolved
@@ -55,21 +55,14 @@
      */
     private int invalidationCount;
 
-<<<<<<< HEAD
     private int callCount;
     private int callAndLoopCount;
-    private int compilationCallThreshold;
-    private int compilationCallAndLoopThreshold;
     private int lastTierCompilationCallAndLoopThreshold;
     private boolean multiTierEnabled;
-=======
-    private int interpreterCallCount;
-    private int interpreterCallAndLoopCount;
->>>>>>> 1f110b29
 
     private long timestamp;
 
-    // the values below must only be written under lock
+    // The values below must only be written under lock, or in the constructor.
     private int compilationCallThreshold;
     private int compilationCallAndLoopThreshold;
 
@@ -331,16 +324,10 @@
         int intAndLoopCallCount = ++callAndLoopCount;
         if (!callTarget.isCompiling() && !compilationFailed) {
             // Check if call target is hot enough to compile, but took not too long to get hot.
+            int callThreshold = compilationCallThreshold; // 0 if TruffleCompileImmediately
             int callAndLoopThreshold = compilationCallAndLoopThreshold;
-            int callThreshold = compilationCallThreshold; // 0 if TruffleCompileImmediately
-<<<<<<< HEAD
-            if ((intAndLoopCallCount >= callAndLoopThreshold && intCallCount >= callThreshold && !isDeferredCompile(callTarget)) || callThreshold == 0) {
+            if ((intAndLoopCallCount >= callAndLoopThreshold && intCallCount >= callThreshold) || callThreshold == 0) {
                 return callTarget.compile(!multiTierEnabled);
-=======
-            int callAndLoopThreshold = compilationCallAndLoopThreshold;
-            if ((intCallCount >= callThreshold && intAndLoopCallCount >= callAndLoopThreshold) || callThreshold == 0) {
-                return callTarget.compile();
->>>>>>> 1f110b29
             }
         }
         return false;
@@ -403,21 +390,12 @@
         if (this.compilationCallThreshold == 0) { // TruffleCompileImmediately
             return;
         }
-<<<<<<< HEAD
-        int increaseCallAndLoopThreshold = callsAndLoop - (this.compilationCallAndLoopThreshold - this.callAndLoopCount);
-=======
-
-        int increaseCallAndLoopThreshold = callsAndLoop - Math.max(0, this.compilationCallAndLoopThreshold - this.interpreterCallAndLoopCount);
->>>>>>> 1f110b29
+        int increaseCallAndLoopThreshold = callsAndLoop - Math.max(0, this.compilationCallAndLoopThreshold - this.callAndLoopCount);
         if (increaseCallAndLoopThreshold > 0) {
             this.compilationCallAndLoopThreshold += increaseCallAndLoopThreshold;
         }
 
-<<<<<<< HEAD
-        int increaseCallsThreshold = calls - (this.compilationCallThreshold - this.callCount);
-=======
-        int increaseCallsThreshold = calls - Math.max(0, this.compilationCallThreshold - this.interpreterCallCount);
->>>>>>> 1f110b29
+        int increaseCallsThreshold = calls - Math.max(0, this.compilationCallThreshold - this.callCount);
         if (increaseCallsThreshold > 0) {
             this.compilationCallThreshold += increaseCallsThreshold;
         }
